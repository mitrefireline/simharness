--- conflicted
+++ resolved
@@ -1,11 +1,3 @@
-<<<<<<< HEAD
-"""Configuration file for the Sphinx documentation builder.
-
-This file only contains a selection of the most common options. For a full
-list see the documentation:
-https://www.sphinx-doc.org/en/master/usage/configuration.html
-"""
-=======
 """FIXME: A one line summary of the module or program.
 
 Leave one blank line.  The rest of this docstring should contain an
@@ -23,7 +15,6 @@
 # This file only contains a selection of the most common options. For a full
 # list see the documentation:
 # https://www.sphinx-doc.org/en/master/usage/configuration.html
->>>>>>> a9f0669f
 
 # -- Path setup --------------------------------------------------------------
 
