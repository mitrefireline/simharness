<<<<<<< HEAD
from typing import Dict
import gymnasium as gym
from gymnasium.envs.registration import register

# from gymnasium.wrappers import TimeLimit
=======
from typing import Any, Dict
>>>>>>> 16d7ad9a

import gymnasium as gym
from ray.tune.registry import register_env

from simharness2.environments.reactive import (
    ReactiveDiscreteHarness,
    ReactiveHarness,
)
from simharness2.environments.rl_harness import RLHarness


<<<<<<< HEAD

def reactive_multidiscrete_env_creator(env_config: Dict[str, str]) -> RLHarness:
=======
def reactive_multidiscrete_env_creator(env_config: Dict[str, Any]) -> RLHarness:
>>>>>>> 16d7ad9a
    """Environment creator for RLlib.

    Arguments:
        env_config: A dictionary containing the environment configuration.

    Returns:
        An instance of the ReactiveHarness (environment) class.
    """
<<<<<<< HEAD
    register(
        id="ReactiveHarness-v0",
        entry_point="simharness2.environments.reactive:ReactiveHarness",
        max_episode_steps=2000,  # TODO make this a configurable parameter
=======
    gym.envs.register(
        id="ReactiveHarness-v0",
        entry_point="simharness2.environments.reactive:ReactiveHarness",
>>>>>>> 16d7ad9a
    )
    return ReactiveHarness(**env_config)


def reactive_discrete_env_creator(env_config: Dict[str, Any]) -> RLHarness:
    """Environment creator for RLlib.

    Arguments:
        env_config: A dictionary containing the environment configuration.

    Returns:
        An instance of the ReactiveDiscreteHarness (environment) class.
    """
<<<<<<< HEAD
    register(
        id="ReactiveHarness-v1",
        entry_point="simharness2.environments.reactive:ReactiveDiscreteHarness",
        max_episode_steps=2000,  # TODO make this a configurable parameter
=======
    gym.envs.register(
        id="ReactiveHarness-v1",
        entry_point="simharness2.environments.reactive:ReactiveDiscreteHarness",
>>>>>>> 16d7ad9a
    )
    return ReactiveDiscreteHarness(**env_config)


register_env(name="ReactiveHarness-v0", env_creator=reactive_multidiscrete_env_creator)

register_env(name="ReactiveHarness-v1", env_creator=reactive_discrete_env_creator)<|MERGE_RESOLUTION|>--- conflicted
+++ resolved
@@ -1,12 +1,6 @@
-<<<<<<< HEAD
-from typing import Dict
+from typing import Any, Dict
 import gymnasium as gym
 from gymnasium.envs.registration import register
-
-# from gymnasium.wrappers import TimeLimit
-=======
-from typing import Any, Dict
->>>>>>> 16d7ad9a
 
 import gymnasium as gym
 from ray.tune.registry import register_env
@@ -18,12 +12,7 @@
 from simharness2.environments.rl_harness import RLHarness
 
 
-<<<<<<< HEAD
-
-def reactive_multidiscrete_env_creator(env_config: Dict[str, str]) -> RLHarness:
-=======
 def reactive_multidiscrete_env_creator(env_config: Dict[str, Any]) -> RLHarness:
->>>>>>> 16d7ad9a
     """Environment creator for RLlib.
 
     Arguments:
@@ -32,16 +21,10 @@
     Returns:
         An instance of the ReactiveHarness (environment) class.
     """
-<<<<<<< HEAD
     register(
         id="ReactiveHarness-v0",
         entry_point="simharness2.environments.reactive:ReactiveHarness",
         max_episode_steps=2000,  # TODO make this a configurable parameter
-=======
-    gym.envs.register(
-        id="ReactiveHarness-v0",
-        entry_point="simharness2.environments.reactive:ReactiveHarness",
->>>>>>> 16d7ad9a
     )
     return ReactiveHarness(**env_config)
 
@@ -55,16 +38,10 @@
     Returns:
         An instance of the ReactiveDiscreteHarness (environment) class.
     """
-<<<<<<< HEAD
     register(
         id="ReactiveHarness-v1",
         entry_point="simharness2.environments.reactive:ReactiveDiscreteHarness",
         max_episode_steps=2000,  # TODO make this a configurable parameter
-=======
-    gym.envs.register(
-        id="ReactiveHarness-v1",
-        entry_point="simharness2.environments.reactive:ReactiveDiscreteHarness",
->>>>>>> 16d7ad9a
     )
     return ReactiveDiscreteHarness(**env_config)
 
